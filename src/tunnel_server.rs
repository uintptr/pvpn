--- conflicted
+++ resolved
@@ -70,7 +70,7 @@
         Interest::READABLE | Interest::WRITABLE,
     )?;
 
-    streams.add(TUNNEL_STREAM, ClientStream::new(tstream));
+    streams.add(TUNNEL_STREAM.0, ClientStream::new(tstream));
 
     println!("-----------------------------SERVER-----------------------------");
 
@@ -80,29 +80,7 @@
         for event in events.iter() {
             info!("client: {}", event.token().0);
 
-<<<<<<< HEAD
-                info!("tunnel connected: {:?}", iaddr);
-
-                poll.registry()
-                    .register(&mut tstream, TUNNEL_STREAM, Interest::READABLE | Interest::WRITABLE)?;
-
-                if !server_added {
-                    poll.registry().register(
-                        &mut server_listener,
-                        INTERNET_PORT,
-                        Interest::READABLE | Interest::WRITABLE,
-                    )?;
-                    server_added = true;
-                }
-
-                let client = ClientStream::new(tstream);
-                streams.add(TUNNEL_STREAM.0, client);
-                streams.remove(TUNNEL_PORT.0);
-                poll.registry().deregister(&mut tunnel_listener)?;
-            } else if INTERNET_PORT == event.token() {
-=======
             if INTERNET_PORT == event.token() {
->>>>>>> 03ed67f4
                 //
                 //
                 //
@@ -119,7 +97,7 @@
 
                 token_id += 1;
             } else if TUNNEL_STREAM == event.token() && event.is_readable() {
-                streams.flush_read(TUNNEL_STREAM)?;
+                streams.flush_read(TUNNEL_STREAM.0)?;
 
                 let (_read_len, _dst_token) = streams.read_packet()?;
             } else if TUNNEL_STREAM == event.token() && event.is_writable() {
